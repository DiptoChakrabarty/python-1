# coding: utf-8

"""
    Kubernetes

    No description provided (generated by Swagger Codegen https://github.com/swagger-api/swagger-codegen)

    OpenAPI spec version: v1.14.4
    
    Generated by: https://github.com/swagger-api/swagger-codegen.git
"""


from __future__ import absolute_import

import urllib3

import copy
import logging
import multiprocessing
import sys

from six import iteritems
from six import with_metaclass
from six.moves import http_client as httplib

class TypeWithDefault(type):
    def __init__(cls, name, bases, dct):
        super(TypeWithDefault, cls).__init__(name, bases, dct)
        cls._default = None

    def __call__(cls):
        if cls._default == None:
            cls._default = type.__call__(cls)
        return copy.copy(cls._default)

    def set_default(cls, default):
        cls._default = copy.copy(default)


class Configuration(with_metaclass(TypeWithDefault, object)):
    """
    NOTE: This class is auto generated by the swagger code generator program.
    Ref: https://github.com/swagger-api/swagger-codegen
    Do not edit the class manually.
    """

    def __init__(self):
        """
        Constructor
        """
        # Default Base url
        self.host = "https://localhost"
        # Temp file folder for downloading files
        self.temp_folder_path = None

        # Authentication Settings
        # dict to store API key(s)
        self.api_key = {}
        # dict to store API prefix (e.g. Bearer)
        self.api_key_prefix = {}
        # Username for HTTP basic authentication
        self.username = ""
        # Password for HTTP basic authentication
        self.password = ""

        # Logging Settings
        self.logger = {}
        self.logger["package_logger"] = logging.getLogger("client")
        self.logger["urllib3_logger"] = logging.getLogger("urllib3")
        # Log format
        self.logger_format = '%(asctime)s %(levelname)s %(message)s'
        # Log stream handler
        self.logger_stream_handler = None
        # Log file handler
        self.logger_file_handler = None
        # Debug file location
        self.logger_file = None
        # Debug switch
        self.debug = False

        # SSL/TLS verification
        # Set this to false to skip verifying SSL certificate when calling API from https server.
        self.verify_ssl = True
        # Set this to customize the certificate file to verify the peer.
        self.ssl_ca_cert = None
        # client certificate file
        self.cert_file = None
        # client key file
        self.key_file = None
        # Set this to True/False to enable/disable SSL hostname verification.
        self.assert_hostname = None

        # urllib3 connection pool's maximum number of connections saved
        # per pool. urllib3 uses 1 connection as default value, but this is
        # not the best value when you are making a lot of possibly parallel
        # requests to the same host, which is often the case here.
        # cpu_count * 5 is used as default value to increase performance.
        self.connection_pool_maxsize = multiprocessing.cpu_count() * 5


        # Proxy URL
        self.proxy = None
        # Safe chars for path_param
        self.safe_chars_for_path_param = ''

    @property
    def logger_file(self):
        """
        Gets the logger_file.
        """
        return self.__logger_file

    @logger_file.setter
    def logger_file(self, value):
        """
        Sets the logger_file.

        If the logger_file is None, then add stream handler and remove file handler.
        Otherwise, add file handler and remove stream handler.

        :param value: The logger_file path.
        :type: str
        """
        self.__logger_file = value
        if self.__logger_file:
            # If set logging file,
            # then add file handler and remove stream handler.
            self.logger_file_handler = logging.FileHandler(self.__logger_file)
            self.logger_file_handler.setFormatter(self.logger_formatter)
            for _, logger in iteritems(self.logger):
                logger.addHandler(self.logger_file_handler)
                if self.logger_stream_handler:
                    logger.removeHandler(self.logger_stream_handler)
        else:
            # If not set logging file,
            # then add stream handler and remove file handler.
            self.logger_stream_handler = logging.StreamHandler()
            self.logger_stream_handler.setFormatter(self.logger_formatter)
            for _, logger in iteritems(self.logger):
                logger.addHandler(self.logger_stream_handler)
                if self.logger_file_handler:
                    logger.removeHandler(self.logger_file_handler)

    @property
    def debug(self):
        """
        Gets the debug status.
        """
        return self.__debug

    @debug.setter
    def debug(self, value):
        """
        Sets the debug status.

        :param value: The debug status, True or False.
        :type: bool
        """
        self.__debug = value
        if self.__debug:
            # if debug status is True, turn on debug logging
            for _, logger in iteritems(self.logger):
                logger.setLevel(logging.DEBUG)
            # turn on httplib debug
            httplib.HTTPConnection.debuglevel = 1
        else:
            # if debug status is False, turn off debug logging,
            # setting log level to default `logging.WARNING`
            for _, logger in iteritems(self.logger):
                logger.setLevel(logging.WARNING)
            # turn off httplib debug
            httplib.HTTPConnection.debuglevel = 0

    @property
    def logger_format(self):
        """
        Gets the logger_format.
        """
        return self.__logger_format

    @logger_format.setter
    def logger_format(self, value):
        """
        Sets the logger_format.

        The logger_formatter will be updated when sets logger_format.

        :param value: The format string.
        :type: str
        """
        self.__logger_format = value
        self.logger_formatter = logging.Formatter(self.__logger_format)

    def get_api_key_with_prefix(self, identifier):
        """
        Gets API key (with prefix if set).

        :param identifier: The identifier of apiKey.
        :return: The token for api key authentication.
        """
        if self.api_key.get(identifier) and self.api_key_prefix.get(identifier):
            return self.api_key_prefix[identifier] + ' ' + self.api_key[identifier]
        elif self.api_key.get(identifier):
            return self.api_key[identifier]

    def get_basic_auth_token(self):
        """
        Gets HTTP basic authentication header (string).

        :return: The token for basic HTTP authentication.
        """
        return urllib3.util.make_headers(basic_auth=self.username + ':' + self.password)\
                           .get('authorization')

    def auth_settings(self):
        """
        Gets Auth Settings dict for api client.

        :return: The Auth Settings information dict.
        """
        return {
            'BearerToken':
                {
                    'type': 'api_key',
                    'in': 'header',
                    'key': 'authorization',
                    'value': self.get_api_key_with_prefix('authorization')
                },

        }

    def to_debug_report(self):
        """
        Gets the essential information for debugging.

        :return: The report for debugging.
        """
        return "Python SDK Debug Report:\n"\
               "OS: {env}\n"\
               "Python Version: {pyversion}\n"\
<<<<<<< HEAD
               "Version of the API: v1.14.1\n"\
               "SDK Package Version: 10.0.0a1".\
=======
               "Version of the API: v1.14.4\n"\
               "SDK Package Version: 10.0.0-snapshot".\
>>>>>>> c4883541
               format(env=sys.platform, pyversion=sys.version)<|MERGE_RESOLUTION|>--- conflicted
+++ resolved
@@ -239,11 +239,6 @@
         return "Python SDK Debug Report:\n"\
                "OS: {env}\n"\
                "Python Version: {pyversion}\n"\
-<<<<<<< HEAD
-               "Version of the API: v1.14.1\n"\
-               "SDK Package Version: 10.0.0a1".\
-=======
                "Version of the API: v1.14.4\n"\
                "SDK Package Version: 10.0.0-snapshot".\
->>>>>>> c4883541
                format(env=sys.platform, pyversion=sys.version)